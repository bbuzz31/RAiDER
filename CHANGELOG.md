# Changelog

All notable changes to this project will be documented in this file.

The format is based on [Keep a Changelog](https://keepachangelog.com/en/1.0.0/),
and this project adheres to [PEP 440](https://www.python.org/dev/peps/pep-0440/)
and uses [Semantic Versioning](https://semver.org/spec/v2.0.0.html).

<<<<<<< HEAD
## [0.4.5]

## Fixes
* Issue [#584](https://github.com/dbekaert/RAiDER/issues/584): failed Raider step function in hyp3 job submission when HRRR model times are not available (even within the valid model range) - to resolve, we check availability of files when delay workflow called with a) azimuth_grid_interpolation and b) input to workflow is GUNW. If weather model files are unavailable and the GUNW is on s3, do nothing to GUNW (i.e. do not add tropo delay) and exit successfully. If weather model files are unavailable and the GUNW is on local disk, raise `ValueError`
* Issue [#587](https://github.com/dbekaert/RAiDER/issues/587): similar to 584 except added here to the mix is control flow in RAiDER.py passes over numerous exceptions in workflow. This is fixed identically as above.

## Removed
* Removes `update` option (either `True` or `False`) from calcGUNW workflow which asks whether the GUNW should be updated or not. In existing code, it was not being used/applied, i.e. previous workflow always updated GUNW. Removed input arguments related from respective functions so that it can be updated later.

## Added
* Allow for Hyp3 GUNW workflow with HRRR (i.e. specifying a gunw path in s3) to successfully exit if any of the HRRR model times required for `azimuth-time-grid` interpolation (which is default interpolatin method) are not available when using bucket inputs (i.e. only on the cloud)
* For GUNW workflow, when model is HRRR, azimuth_time_grid interpolation used, and using a local GUNW, if requisite weather model files are not available for  raise a ValueError (before processing)
* Raise a value error if non-unique dates are given in the function `get_inverse_weights_for_dates` in `s1_azimuth_timing.py` 
* Added metadata provenance for each delay layer that is included in GUNW and the cube workflow generally in `calcDelays` including:
   * `model_times_used` - the weather models used and interpolated for the delay calculation
   * `interpolation_method` - whether `none`, `center_time`, or `azimuth_time_grid` methods were used - see description in `calcDelayGUNW`
   * `scene_center_time` - the center time in which the associated SAR image was acquired
* Stages GMAO data for GUNW testing of correct dataset update i.e. in the test `test_GUNW_dataset_update`.
* Stages HRRR data for `test_HRRR_ztd` test.

## Changed
* Get only 2 or 3 model times required for azimuth-time-interpolation (previously obtained all 3 as it was easier to implement) - this ensures slightly less failures associated with HRRR availability. Importantly, if a acquisition time occurs during a model time, then we order by distance to the reference time and how early it occurs (so earlier times come first if two times are equidistant to the aquisition time).
* Made test names in `test_GUNW.py` more descriptive
* Numpy docstrings and general linting to modified function including removing variables that were not being accessed
* hrrr_download to ensure that `hybrid` coordinate is obtained regardless how herbie returns datacubes and ensures test_HRRR_ztd passes consistently
   * Remove the command line call in `test_HRRR_ztd.py` and call using the python mock up of CLI for better error handling and data mocking.
* Return xarray.Dataset types for RAiDER.calcGUNW.tropo_gunw_slc and RAiDER.raider.calcDelayGUNW for easier inspection and testing
=======
# [0.4.5]

## Fixes
* Resolves [#583](https://github.com/dbekaert/RAiDER/issues/583) - it appears that since these issues with geo2rdr cropped up, there has been a new release of ISCE3 that resolves these failures with `geo2rdr` and the time interpolation.

## Added
* Ensures ISCE3 is `>=0.15.0`
>>>>>>> 7a3a439e

## [0.4.4]

## Fixes
* For s1-azimuth-time interpolation, overlapping orbits when one orbit does not cover entire GUNW product errors out. We now ensure state-vectors are both unique and in order before creating a orbit object in ISCE3.

## [0.4.3]
+ Prevent ray tracing integration from occuring at exactly top of weather model
+ Properly expose z_ref (max integration height) parameter, and dont allow higher than weather model
+ Min version for sentineleof for obtaining restituted orbits.
+ Rename datetime columns and convert from strings for GNSS workflow
+ Use native model levels in HRRR which extend up to 2 hPa as opposed to 50 hPa in pressure levels
+ Update tests to account for different interpolation scheme
+ Dont error out when the weather model contains nan values (HRRR)
+ Fix bug in fillna3D for NaNs at elevations higher than present in the weather model
+ write delays even if they contain nans
+ check that the aoi is contained within HRRR extent
+ streamline some unit tests to remove downloading
+ move the ray building out of the _build_cube_ray and into its own function for cleaner testing
+ update the tests to use the new build_ray function
+ If the processed weather file exists use it; otherwise check if raw exists and covers study area; otherwise download new
+ Update the integration height for raytracing from 50 km to 80 km
+ Reinstate test 3 (slant proj and ray trace), remove unused calls with ZREF
+ Add buffer to W/E for ERA5
+ refactor imports to allow for a cleaner raider-base
+ Add buffer to HRES when downloading as with the other models
+ Refactor to pass a weather file directly to fetch
+ Update staged weather models to reflect update to aligned grid
+ Correctly pass buffered bounds when aligning grid
+ Check the valid bounds prior to starting and use HRRR-AK if its correct so that rounding times to obtain data at are correctly fed to Herbie
+ Update test_intersect to already existing weather model files 
+ Replace the real weather model files used for the synthetic test with the correct ones (bounding box changed slightly)
+ Update test_scenerio_1 to match golden data by selecting a grid by lat/lon rather than indices
+ Adjust the buffering to account for grid spacing
+ Update ERA5 model coordinates to reflect changes in support of HRRR
+ Re-work the HRRR weather model to use herbie (https://github.com/blaylockbk/Herbie) for weather model access. HRRR conus and Alaska validation periods are respectively 2016-7-15 and 2018-7-13 onwards.
+ minor bug fixes and unit test updates
+ add log file write location as a top-level command-line option and within Python as a user-specified option
+ account for grid spacing impact on bounding box before downloading weather model
+ update the GUNW test to account for change in grid spacing on affine transform
+ add CLI for the old processDelayFiles script and rename to raiderCombine
+ Fix gridding bug in accessing HRRR-AK 
+ misc clean-up
+ Specify unbuffered python output in the docker entrypoint script using `python -um RAiDER.cli ...` whose `__main__.py` is the desired entrypoint.
+ For the GUNW workflow uses azimuth time interpolation using ISCE3 geo2rdr (see [here](https://github.com/ACCESS-Cloud-Based-InSAR/s1_azimuth_time_grid)).
    - Updates `interpolate_time` options to: `'none'` (formerly `False`), `'center_time'` (formerly `True` and `default`), and `azimuth_time_grid` (not implemented previously)
+ Series of bug-fixes/compatibility updates with stats class: 
    + Inconsistent definition of index IDs, which leads to key errors as so when querying the grid space for valid data points
    + Turn off default behavior of plotting minor ticks on colorbars, which translates to unreadable plots especially when scientific notation is involved
    + Assign valid geotrans to output tif files used for replotting/dedup.
    + Properly load existing grids for replotting runs. Before the program crashed as single bands were incorrectly being read as cubes.
    + Update in pandas not backwards compatible with original conditional logic. Specifically, conditions like `(not self.df['Date'].dt.is_leap_year)` replaced with `(self.df['Date'].dt.is_leap_year is False)`
+ add unit tests for the hydro and two pieces of wet equation
+ bump  bottom/top height of user requested levels by ~1mm during ray tracing to ensure interpolation works
+ ensure directories for storage are written
+ fix bug in writing delays for station files
+ Force lat/lon/hgt to float32 so that they line up correctly in stitching
+ Add two stage buffer;
    + first pad user bounding box such that a 3D cube is generated that at min covers user area of interest.
    + then if ray tracing is used, pad the downloaded model in look direction. Assumes look angle is fixed increases with latitude.
+ Update and convert user given AOI to weather model projection (except for HRRR)
+ Clean up error messagse, skip date if temporal interpolation fails
+ Update valid range for ERA5 (current date - 3 months) & ERA5T
+ Temporal interpolation of delays if the requested datetime is more than _THRESHOLD_SECONDS away from the closest weather model available time and `interpolate_time = True` (default behavior)
+ Add assert statement to raise error if the delay cube for each SAR date in a GUNW IFG is not written
+ Verify some constants / equations and remove the comments questioning them
+ Relocate the time resolution of wmodels to one spot
+ Skip test_scenario_3 until a new golden dataset is created
+ Update environment with scipy version minimum and requiring pybind11 (the latter for Apple ARM64 with rosetta2)
+ For GUNW entrypoint and associated workflow, update json metadata when bucket argument is provided to include `weather_model` key with value being a list.
   - A GUNW is downloaded from a bucket prefix with netcdf, json, and png whose name is the <GUNW_ID>. We download the json and update it to be consistent with ASF DAAC schema (link: https://github.com/asfadmin/grfn-ingest/blob/test/verify/src/metadata_schema.json)
+ For the GUNW workflow:
   - Updated GUNW workflow to expose input arguments (usually passed through command line options) within the python function for testing
   - Include integration test of HRRR for GUNW workflow
   - Test the json write (do not test s3 upload/download) in that it conforms to the DAAC ingest schema correctly - we add a weather model field to the metadata in this workflow
   - Removed comments in GUNW test suite that were left during previous development
   - If a bucket is provided and the GUNWs reference or secondary scenes are not in the valid range, we do nothing - this is to ensure that GUNWs can still be delivered to the DAAC without painful operator (i.e. person submitting to the hyp3 API) book-keeping

## [0.4.2]

### New/Updated Features
+ `prepFromGUNW` reads the date/time from the SLCs rather than the GUNW filename
+ `calcDelaysGUNW` allows processing with any supported weather model as listed in [`RAiDER.models.allowed.ALLOWED_MODELS`](https://github.com/dbekaert/RAiDER/blob/dev/tools/RAiDER/models/allowed.py).
+ Removed NCMR removed from supported model list till re-tested
+ `credentials` looks for weather model API credentials RC_file hidden file, and creates it if it does not exists
+ Isolate ISCE3 imports to only those functions that need it.
+ Small bugfixes and updates to docstrings
+ Only orbit file is used (even if multiple specified) to minimize errors and ensure consistency over region
+ GUNW packaging is restructed to store SLC (ref and sec) wet and tropo delays rather than the differential
+ padding made consistent throughout and default arguments reduced (manually update in test_losreader)

## [0.4.1]

### New/Updated Features
+ Reorder target points for intersection
+ Use exact coordinates of DEM to interpolate heights to target lat/lons
+ Support DEM interpolation to station file
+ Implement end-to-end test for intersection of cube with lat/lon files
+ Implement end-to-end test for calculation at stations delay
+ Update AOI to store the output directory so DEM is written to right place
+ `calcDelaysGUNW` will optionally download a GUNW product from AWS S3, process it, and upload a new version of the GUNW product in-place with the tropospheric correction layers added so that RAiDER can be used in ARIA GUNW production via HyP3. **Importantly**, tropospheric correction of GUNW products is still being activitely developed; this workflow, as well as the correction itself, is subject to change.

### Fixed
+ Package data is more explicitly handled so that it is included in the conda-forge build; see [#467](https://github.com/dbekaert/RAiDER/pull/467)

## [0.4.0]

Adding of new GUNW support to RAiDER. This is an interface delivery allowing for subsequent integration into HYP3 (input/output parsing is not expected to change; computed data is not yet verified).

### New/Updated Features
+ Working GUNW entry point in workflow for raider.py
+ Ability to parse a GUNW to workflows from which all required RAiDER information is extracted (e.g. dates, UTC, orbit, bbox, look direction, wavelength) with an option to specify weather model (those already supported by RAiDER) and ability to squeeze in the derived output into the original GUNW product.
+ Delays for GUNW are calculated in RAiDER using the ray-tracing option specifying bbox (GUNW driven), a hardcoded lateral posting (0.05º for HRRR and 0.1º for others),  fixed vertical height levels, using an different orbit file for  secondary and master.
     - The hard-coded heights and posting will be refined per model and to ensure stitching abilities in ARIA-tools.
     - The orbit should be refined to not change between secondary and reference to avoid issues. See https://github.com/dbekaert/RAiDER/discussions/435#discussioncomment-4392665
+ Bug fix for raider.py "date" input argument when multiple dates are requested (i.e. support of requesting two dates or two dates with a sampling).
+ Add unit test for date input argument checking (single day, two dates, two dates with samples)
+ Write the diagnostic weather model files to the 'output_directory' rather than PWD
+ Fix for incorrectly written hard-cored projection embedded in the computed output data
+ Allow for multiple orbits files/dates to be used for slant:projection
+ correctly pass llh to lla_to_ecef function for slant:projection
    ++ verified this doesnt change anything
+ removed deprecated ray projection functionality
+ added 1º buffer for zenith and projected (already done for ray tracing)
+ differential delay is rounded to model-dependent nearest hour
+ version 1c hardcoded into the updated GUNW

### Added dependencies for:
+ sentinelof: used to fetch the orbit for GUNW
+ rioxarray: used for reading rasters with xarray

### Not implemented / supported in this release### Not implemented / supported in this release
+ no temporal interpolation
+ no refined model specific hardcoded spacing and heights
+ no ability for single orbit Interferometric calculation
+ no verification of results

## [0.3.1]
Fixes some missing imports and typing statements

## [0.3.0]
RAiDER package was refactored to expose the main functionality as a Python library, including the `prepareWeatherModel`
and `tropo_delay` functions, as well as anciliarry functions needed for defining AOIs, look vectors, etc.

### New/Updated Features
+ Python library access to main functions for accessing weather model data and calculating delays
+ Slant delay calculation through projection is supported for cubes with orbit files
+ Upgrade dem-stitcher to [`>=2.3.1`](https://github.com/ACCESS-Cloud-Based-InSAR/dem-stitcher/blob/dev/CHANGELOG.md#231) so that the updated urls for the GLO-30 DEM are used.
+ `raider.py ++calcDelaysGUNW GUNWFILE` is enabled as a placeholder only.
+ Upgraded ISCE3 to `>=v0.9.0` to fix a conda build issue as described in [#425](https://github.com/dbekaert/RAiDER/issues/425)
+ Allow user to specify --download_only or download_only=True in the configure file
+ Added documentation for the Python library interface.
+ Added some unit tests.
+ Fixed some bugs and tweaked the CLI.
+ Added unit tests, docstrings, initial API reference
+ __main__ file to allow calls to different functionality. `raider.py ++process downloadGNSS ...` can now perform the functionality of `raiderDownloadGNSS.py ...



## [0.2.0]

RAiDER package was refactored to use a configure file (yaml) to parse parameters. In addition, ocker container images
are provided with all the necessary dependencies pre-installed. Various models were tested for consistency
(others were disabled for the time being) with propagation delays computation support for zenith, and slant through
ray-tracing using orbit file. Modules were restructured for computational performance improvement.

This release is the initial release to the NISAR ADT for supporting the generation of the stratospheric ancillary
correction using HRES model.

### New/Updated Features
+ Supported for models (verified)
   - ECWMF: HRES, ERA5, and ERA5T access verified and tested
   - NASA GSFC: GMAO access fix for PYDAP changes
   - NOAA: HRRR access through AWS S3 bucket (using [Herbie](https://github.com/blaylockbk/Herbie)) and correction on
     incorrect loading of the pressure.
   - NCMR: not tested
   - Other models are currently disabled (MERRA-2, WRF, ERA-I)
+ Two flavors for computing propagation delays
   - Zenith delays
   - Slant delays through ray-tracing (supported through orbit file)
+ Refactoring and computational improvements for delay computation
   - Better organized for individual function calls
+ When using a pre-existing weather model file, raise a warning instead of an error when the existing weather model
  doesn't cover the entire AOI.
+ Support for delay outputs at
   - 2D coordinate list (x,y) for a user-defined height or at topographic height
   - 2D grid at user-specified output sampling (x,y) and coordinate projection for a user-defined height or by default
     at topographic height
   - 3D cube at weather model grid notes or at user-specified output sampling (x,y,z) and coordinate projection
+  Docker container images are provided with all the necessary dependencies pre-installed. See: <https://github.com/dbekaert/RAiDER/#using-the-docker-image>
+ CLI has changed from `raiderDelay.py` to `raider.py` with options provided through configure file (yaml format).
+ Unit testing for slant ray-tracing
+ RAiDER-Docs documentation updated for changes in RAiDER package

### Not implemented / supported in this release
+ Custom DEMs
+ Pypi (`pip install` capability)
+ Slant delays without an orbit file (e.g. own 2D or 3D LOS files)
+ Conventional slant delays with projection from zenith (e.g. orbit, 2D or 3D LOS files)
+ GUNW product input/output
+ Complete unit test coverage
+ Detailed API documentation
+ Accessing RAiDER as a Python Library.

### Contributors
- Jeremy Maurer
- Brett Buzzanga
- Piyush Agram - _(Descartes Labs)_
- Joseph Kennedy
- Matthew Licari
- David Bekaert

## [0.1.0]

RAiDER release for initial conda channel

### Updates and highlights

+ Zenith and Conventional slant delays on 3D cube
+ intersect with topography to get raster delays
+ initial conda release
+ Bug fixes
+ dem-stitcher for handling dem conversion to ellipsoidal heights

### Contributors

David Bekaert
Jeremy Maurer
Nate Kean

## [0.0.2]

### RAiDER pre-release in support of NISAR troposphere working group
This release includes features in support of the NISAR tropospheric working group recommendations in June 2021. Salient
features include full capabilities for statistical analysis of GNSS ZTD and comparison with weather model ZTD, addition
of the NCMR weather model from ISRO, and unit test suite update.

### Pre-release
- GMAO, MERRA-2, ECMWF - ERA-5, ERA-5T, HRES, HRRR, and NCMR all working models
- Fixed height levels for weather model calculations
- Update tools for statistical analysis and plotting of weather model and GNSS zenith delays
- Unit test suite additions
- Bug fixes

### Team contributions:
David Bekaert
Yang Lei
Simran Sangha
Jeremy Maurer
Charlie Marshak
Brett Buzzanga

## [0.0.1]

### RAiDER pre-release in support of AGU work
This release includes the features in support of the team's 2020 AGU presentation. Salient features include model
download, GNSS ZTD download, ZTD delay calculation at GNSS locations, statistical analysis of the GNSS and model ZTD.
Slant delay and large scale processing in ongoing development.

### Pre-release
- Concurrent download option (tested for GMAO, HRES, ERA5)
- Include download and reader support for historic GMAO (2014-2-20 to 2017-12-01), not support in OpenDap (post 2017-12-01).
- Add support for historic HRES data with 91 model levels (pre-2013-6-26)
- Tools to merge RAiDER GNSS delay files, intersection with GNSS downloaded delays, residual computation
- Ability to re-plot grid analysis on statsPlot without need to re-run analysis.
- Clean up of stats class plotting
- Bug fixes

### Team contributions
Jeremy Maurer
Yang Lei
Simran Sangha
David Bekaert
Brett Buzzanga


## [0.0.0]

### First RAiDER pre-release
Predominant to be used for model download in support of upcoming statistical analysis for NISAR tropospheric noise working group.
Delay calculation and stats class in ongoing development.

### Pre-release
- Download support for HRRR, GMAO, HRES, ERA5, ERAT, MERRA2
- compatible readers for HRRR, GMAO, HRES, ERA5, ERAT, MERRA2, NCUM
- Zenith delay support and draft version for ray-tracing
- support for radar-coordinates, geo-coordinates, native model, and station nodes
- Stats class with GNSS download from UNR
- Stats class for performance evaluation (variogram, correlation, std, bias) with plotting
- Model documentation and first cut of sample Jupyter notebooks

### Team contributions
Jeremy Maurer
Raymond Hogenson
Yang Lei
Rohan Weeden
Simran Sangha
Heresh Fattahi
David Bekaert<|MERGE_RESOLUTION|>--- conflicted
+++ resolved
@@ -6,12 +6,12 @@
 and this project adheres to [PEP 440](https://www.python.org/dev/peps/pep-0440/)
 and uses [Semantic Versioning](https://semver.org/spec/v2.0.0.html).
 
-<<<<<<< HEAD
 ## [0.4.5]
 
 ## Fixes
-* Issue [#584](https://github.com/dbekaert/RAiDER/issues/584): failed Raider step function in hyp3 job submission when HRRR model times are not available (even within the valid model range) - to resolve, we check availability of files when delay workflow called with a) azimuth_grid_interpolation and b) input to workflow is GUNW. If weather model files are unavailable and the GUNW is on s3, do nothing to GUNW (i.e. do not add tropo delay) and exit successfully. If weather model files are unavailable and the GUNW is on local disk, raise `ValueError`
-* Issue [#587](https://github.com/dbekaert/RAiDER/issues/587): similar to 584 except added here to the mix is control flow in RAiDER.py passes over numerous exceptions in workflow. This is fixed identically as above.
+* [#583](https://github.com/dbekaert/RAiDER/issues/583): it appears that since the issues with geo2rdr cropped up during our processing campaign, there has been a new release of ISCE3 that resolves these failures with `geo2rdr` and the time interpolation that uses this ISCE3 routine.
+* [#584](https://github.com/dbekaert/RAiDER/issues/584): failed Raider step function in hyp3 job submission when HRRR model times are not available (even within the valid model range) - to resolve, we check availability of files when delay workflow called with a) azimuth_grid_interpolation and b) input to workflow is GUNW. If weather model files are unavailable and the GUNW is on s3, do nothing to GUNW (i.e. do not add tropo delay) and exit successfully. If weather model files are unavailable and the GUNW is on local disk, raise `ValueError`
+* [#587](https://github.com/dbekaert/RAiDER/issues/587): similar to 584 except added here to the mix is control flow in RAiDER.py passes over numerous exceptions in workflow. This is fixed identically as above.
 
 ## Removed
 * Removes `update` option (either `True` or `False`) from calcGUNW workflow which asks whether the GUNW should be updated or not. In existing code, it was not being used/applied, i.e. previous workflow always updated GUNW. Removed input arguments related from respective functions so that it can be updated later.
@@ -26,6 +26,7 @@
    * `scene_center_time` - the center time in which the associated SAR image was acquired
 * Stages GMAO data for GUNW testing of correct dataset update i.e. in the test `test_GUNW_dataset_update`.
 * Stages HRRR data for `test_HRRR_ztd` test.
+* Ensures ISCE3 is `>=0.15.0`
 
 ## Changed
 * Get only 2 or 3 model times required for azimuth-time-interpolation (previously obtained all 3 as it was easier to implement) - this ensures slightly less failures associated with HRRR availability. Importantly, if a acquisition time occurs during a model time, then we order by distance to the reference time and how early it occurs (so earlier times come first if two times are equidistant to the aquisition time).
@@ -34,15 +35,6 @@
 * hrrr_download to ensure that `hybrid` coordinate is obtained regardless how herbie returns datacubes and ensures test_HRRR_ztd passes consistently
    * Remove the command line call in `test_HRRR_ztd.py` and call using the python mock up of CLI for better error handling and data mocking.
 * Return xarray.Dataset types for RAiDER.calcGUNW.tropo_gunw_slc and RAiDER.raider.calcDelayGUNW for easier inspection and testing
-=======
-# [0.4.5]
-
-## Fixes
-* Resolves [#583](https://github.com/dbekaert/RAiDER/issues/583) - it appears that since these issues with geo2rdr cropped up, there has been a new release of ISCE3 that resolves these failures with `geo2rdr` and the time interpolation.
-
-## Added
-* Ensures ISCE3 is `>=0.15.0`
->>>>>>> 7a3a439e
 
 ## [0.4.4]
 
