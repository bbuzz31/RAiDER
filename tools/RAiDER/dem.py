--- conflicted
+++ resolved
@@ -15,11 +15,7 @@
 from osgeo import gdal
 from pyproj import Proj
 from shapely.geometry import shape, Polygon
-<<<<<<< HEAD
 from dem_stitcher.stitcher import stitch_dem
-=======
-from dem_stitcher.stitcher import stitch_dem as download_stitched_dem
->>>>>>> 12ad93a6
 
 import RAiDER.utilFcns
 
@@ -156,25 +152,18 @@
     # Otherwise download a new DEM
     if do_download:
         folder = os.sep.join(os.path.split(outName)[:-1])
-<<<<<<< HEAD
-        fname = os.path.split(outName)[-1]
-=======
-        full_res_dem = os.path.join(folder, 'GLO30.dem')
-        logger.info('I am downloading a new DEM')
-        getDEM(inExtent, full_res_dem)
-        _, _, _, geoProj, trans, noDataVal, _ = readRaster(full_res_dem)
-        logger.info('DEM download complete')
-        out = gdal_open(full_res_dem)
->>>>>>> 12ad93a6
-
-        bounds = [extent[2],
-                  extent[0],
-                  extent[3],
-                  extent[1]]
+        bounds = [np.floor(inExtent[0]), np.floor(inExtent[1]),
+                  np.ceil(inExtent[2]), np.ceil(inExtent[3])]
+
+        dem_res = 0.0002777777777777777775
         out, p = stitch_dem(bounds,
-                      dem_name='glo_30',
-                      dst_ellipsoidal_height=True,
-                      dst_area_or_point='Area')
+                            dem_name='glo_30',
+                            dst_ellipsoidal_height=True,
+                            dst_area_or_point='Point',
+                            n_threads_downloading=5,
+                            # ensures square resolution
+                            dst_resolution=dem_res
+                            )
         if writeDEM:
             with rasterio.open('GLO30_fullres_dem.tif', 'w', **p) as ds:
                 ds.write(X, 1)
@@ -182,19 +171,11 @@
     # Interpolate to the query points
     logger.debug('Beginning interpolation')
     outInterp = interpolateDEM(
-<<<<<<< HEAD
-            out, #[::-1]
-            np.stack((lats, lons), axis=-1), 
-            inExtent, 
-            method='linear',
-        )
-=======
         out,
         np.stack((lats, lons), axis=-1),
         inExtent,
         method='linear',
     )
->>>>>>> 12ad93a6
     logger.debug('Interpolation finished')
 
     # Write the DEM to requested location
@@ -286,52 +267,6 @@
     return False
 
 
-<<<<<<< HEAD
-=======
-def getDEM(extent: list,
-           dem_path: str,
-           dem_name: str = 'glo_30',
-           num_threads: int = 5) -> str:
-    """Downloads tiles, merges, and gets ellipsoidal height of DEM. Output
-    format is an ISCE formatted (gdal-readable) raster.
-
-    Parameters
-    ----------
-    extent : list
-
-    out_dir : str, optional
-        Directory to write the DEM raster to
-    dem_name : str, optional
-        A list containing [lat_min, lat_max, lon_min, lon_max]
-    num_threads : int, optional
-        Number of threads to use when warping. Use multi-threading for i/o
-        intensive work. More than 5 threads is problematic.
-
-    Returns
-    -------
-    str
-        Absolute path of the downloaded file. This will be area centered
-        centered coordinates for agreement with weather model.
-    """
-
-    if num_threads > 5:
-        warn('More than 5 threads may be problematic for downloading '
-             'large tiles')
-    bounds = [extent[2],
-              extent[0],
-              extent[3],
-              extent[1]]
-    download_stitched_dem(
-        bounds,
-        dem_name,
-        dem_path,
-        dst_ellipsoidal_height=True,  # use the ellipsoidal heights
-        dst_area_or_point='Area',
-        max_workers=num_threads,
-    )
-
-
->>>>>>> 12ad93a6
 def getArea(extent):
     '''
     Get the area in square km encompassed by a lat/lon bounding box
