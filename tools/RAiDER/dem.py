# ~~~~~~~~~~~~~~~~~~~~~~~~~~~~~~~~~~~~~~~~~~~~~~~~~~~~~~~~~~~~~~~~~~~~~~~~~~~~~~
#
#  Author: Jeremy Maurer, Raymond Hogenson & David Bekaert
#  Copyright 2019, by the California Institute of Technology. ALL RIGHTS
#  RESERVED. United States Government Sponsorship acknowledged.
#
# ~~~~~~~~~~~~~~~~~~~~~~~~~~~~~~~~~~~~~~~~~~~~~~~~~~~~~~~~~~~~~~~~~~~~~~~~~~~~~
from logging import warn
import os

import numpy as np
import pandas as pd

import rasterio
from dem_stitcher.stitcher import stitch_dem

import RAiDER.utilFcns

from RAiDER.interpolator import interpolateDEM
from RAiDER.logger import logger
from RAiDER.utilFcns import rio_open, rio_profile, rio_extents, get_file_and_band


def getHeights(ll_bounds, dem_type, dem_file, lats=None, lons=None):
    '''
    Fcn to return heights from a DEM, either one that already exists
    or will download one if needed.
    '''
<<<<<<< HEAD
    # Make sure lats/lons are passed if needed
    if ((dem_type = 'download') or (dem_type == 'dem')) and (lats is None):
        raise RuntimeError('lats/lons must be specified to interpolate from a DEM')

=======
>>>>>>> 8d00db11
    # height_type, height_data = heights
    if dem_type == 'hgt':
        htinfo = get_file_and_band(dem_file)
        hts = rio_open(htinfo[0], band=htinfo[1])
<<<<<<< HEAD
    
=======
   
>>>>>>> 8d00db11
    elif dem_type == 'csv':
        # Heights are in the .csv file
        hts = pd.read_csv(dem_file)['Hgt_m'].values

    elif dem_type == 'interpolate':
        # heights will be vertically interpolated to the heightlvs
        hts = None

    elif (dem_type == 'download') or (dem_type == 'dem'):
        if ~os.path.exists(dem_file):
            download_dem(
                ll_bounds, 
                writeDEM = True,
                outName=dem_file,
            )
        #TODO: interpolate heights to query lats/lons
        # Interpolate to the query points
        hts = interpolateDEM(
            dem_file,
            lats, 
            lons,
        )

<<<<<<< HEAD
    else:
        raise RuntimeError('dem_type is not valid')

=======
>>>>>>> 8d00db11
    return hts


def download_dem(
    ll_bounds,
    save_flag='new',
    writeDEM=False,
    outName='warpedDEM',
    buf=0.02
):
    '''  Download a DEM if one is not already present. '''
    folder = os.path.dirname(outName)
    # inExtent is SNWE
    # dem-stitcher wants WSEN
    bounds = [
        np.floor(ll_bounds[2]) - buf, np.floor(ll_bounds[0]) - buf,
        np.ceil(ll_bounds[3]) + buf, np.ceil(ll_bounds[1]) + buf
    ]

    zvals, metadata = stitch_dem(
        bounds,
        dem_name='glo_30',
        dst_ellipsoidal_height=True,
        dst_area_or_point='Area',
    )
<<<<<<< HEAD
    dem_file = os.path.join(folder, 'GLO30_fullres_dem.tif')
    if writeDEM:
=======
    if writeDEM:
        dem_file = os.path.join(folder, 'GLO30_fullres_dem.tif')
>>>>>>> 8d00db11
        with rasterio.open(dem_file, 'w', **metadata) as ds:
            ds.write(zvals, 1)
            ds.update_tags(AREA_OR_POINT='Point')

<<<<<<< HEAD
    return 
=======
    return zvals, metadata
>>>>>>> 8d00db11
<|MERGE_RESOLUTION|>--- conflicted
+++ resolved
@@ -26,22 +26,11 @@
     Fcn to return heights from a DEM, either one that already exists
     or will download one if needed.
     '''
-<<<<<<< HEAD
-    # Make sure lats/lons are passed if needed
-    if ((dem_type = 'download') or (dem_type == 'dem')) and (lats is None):
-        raise RuntimeError('lats/lons must be specified to interpolate from a DEM')
-
-=======
->>>>>>> 8d00db11
     # height_type, height_data = heights
     if dem_type == 'hgt':
         htinfo = get_file_and_band(dem_file)
         hts = rio_open(htinfo[0], band=htinfo[1])
-<<<<<<< HEAD
-    
-=======
    
->>>>>>> 8d00db11
     elif dem_type == 'csv':
         # Heights are in the .csv file
         hts = pd.read_csv(dem_file)['Hgt_m'].values
@@ -65,12 +54,6 @@
             lons,
         )
 
-<<<<<<< HEAD
-    else:
-        raise RuntimeError('dem_type is not valid')
-
-=======
->>>>>>> 8d00db11
     return hts
 
 
@@ -96,19 +79,10 @@
         dst_ellipsoidal_height=True,
         dst_area_or_point='Area',
     )
-<<<<<<< HEAD
-    dem_file = os.path.join(folder, 'GLO30_fullres_dem.tif')
-    if writeDEM:
-=======
     if writeDEM:
         dem_file = os.path.join(folder, 'GLO30_fullres_dem.tif')
->>>>>>> 8d00db11
         with rasterio.open(dem_file, 'w', **metadata) as ds:
             ds.write(zvals, 1)
             ds.update_tags(AREA_OR_POINT='Point')
 
-<<<<<<< HEAD
-    return 
-=======
     return zvals, metadata
->>>>>>> 8d00db11
