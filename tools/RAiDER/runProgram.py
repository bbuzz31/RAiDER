--- conflicted
+++ resolved
@@ -5,59 +5,6 @@
 from RAiDER.cli.raiderDelay import parseCMD, read_template_file
 from RAiDER.checkArgs import checkArgs
 from RAiDER.delay import tropo_delay
-<<<<<<< HEAD
-from RAiDER.logger import logger, logging
-from RAiDER.models.allowed import ALLOWED_MODELS
-from RAiDER.processWM import weather_model_debug
-
-
-# this and the next function are modified from MintPy
-def get_the_latest_default_template_file(work_dir):
-    """Get the latest version of default template file.
-    If an obsolete file exists in the working directory, the existing option values are kept.
-    """
-    # get the latest and current versions of the default template files
-    lfile = os.path.join(os.path.dirname(mintpy.__file__), 'defaults/smallbaselineApp.cfg')
-    cfile = os.path.join(work_dir, 'smallbaselineApp.cfg')
-
-    if not os.path.isfile(cfile):
-        print(f'copy default template file {lfile} to work directory')
-        shutil.copy2(lfile, work_dir)
-    else:
-        #cfile is obsolete if any key is missing
-        ldict = readfile.read_template(lfile)
-        cdict = readfile.read_template(cfile)
-        if any([key not in cdict.keys() for key in ldict.keys()]):
-            print('obsolete default template detected, update to the latest version.')
-            shutil.copy2(lfile, work_dir)
-
-            #keep the existing option value from obsolete template file
-            ut.update_template_file(cfile, cdict)
-
-    return cfile
-
-
-def _tropo_delay(args):
-
-    args_copy = copy.deepcopy(args)
-
-    if 0 < len(args['times']) < 2:
-        args_copy['times'] = args['times'][0]
-        try:
-            (_, _) = tropo_delay(args_copy)
-        except RuntimeError:
-            logger.exception("Date %s failed", args_copy['times'])
-    else:
-        for tim, wetFilename, hydroFilename in zip(args['times'], args['wetFilenames'], args['hydroFilenames']):
-            try:
-                args_copy['times'] = tim
-                args_copy['wetFilenames'] = wetFilename
-                args_copy['hydroFilenames'] = hydroFilename
-                (_, _) = tropo_delay(args_copy)
-            except RuntimeError:
-                logger.exception("Date %s failed", tim)
-                continue
-=======
 from RAiDER.logger import logger
 
 
@@ -86,5 +33,4 @@
             (_, _) = tropo_delay(t, w, f, params)
         except RuntimeError:
             logger.exception("Date %s failed", t)
-            continue
->>>>>>> 8d00db11
+            continue