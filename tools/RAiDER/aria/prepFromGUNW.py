--- conflicted
+++ resolved
@@ -286,11 +286,7 @@
            'aoi_group' : {'bounding_box': GUNWObj.SNWE},
            'height_group' : {'height_levels': GUNWObj.heights},
            'date_group': {'date_list': GUNWObj.dates},
-<<<<<<< HEAD
-           'time_group': {'time': GUNWObj.mid_time, 'interpolate_time': False},
-=======
            'time_group': {'time': GUNWObj.mid_time, 'interpolate_time': True},
->>>>>>> b2d98bee
            'los_group' : {'ray_trace': True,
                           'orbit_file': GUNWObj.OrbitFile,
                           'wavelength': GUNWObj.wavelength,
