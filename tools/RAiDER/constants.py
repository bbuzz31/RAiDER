--- conflicted
+++ resolved
@@ -11,24 +11,13 @@
 _ZREF = np.float64(15000)  # maximum requierd height
 _STEP = np.float64(15.0)     # integration step size in meters
 
-<<<<<<< HEAD
-_CUBE_SPACING_IN_M = float(2000)  # Horizontal spacing of cube
-
 _g0 = np.float64(9.80665) # Standard gravitational constant
 _g1 = np.float64(9.80616) # Gravitational constant @ 45° latitude used for corrections of earth's centrifugal force
-_RE = np.float64(6371008.7714)
-
-R_EARTH_MAX = 6378137 # WGS84
-R_EARTH_MIN = 6356752 # WGS84
-
-_THRESHOLD_SECONDS = 1 * 60 # Threshold delta_time in seconds
-=======
-_g0 = np.float64(9.80665)
 _RE = np.float64(6371008.7714)
 
 R_EARTH_MAX_WGS84 = 6378137
 R_EARTH_MIN_WGS84 = 6356752
 
 _CUBE_SPACING_IN_M = float(2000)  # Horizontal spacing of cube
-_THRESHOLD_SECONDS = 5 * 60 # Threshold delta_time in seconds
->>>>>>> 3d4d48be
+_THRESHOLD_SECONDS = 1 * 60 # Threshold delta_time in seconds
+
